--- conflicted
+++ resolved
@@ -44,11 +44,7 @@
  * @brief   Enables the ADC subsystem.
  */
 #if !defined(HAL_USE_ADC) || defined(__DOXYGEN__)
-<<<<<<< HEAD
-#define HAL_USE_ADC                 FALSE
-=======
 #define HAL_USE_ADC                         FALSE
->>>>>>> 51910c35
 #endif
 
 /**
@@ -398,11 +394,7 @@
  *          default configuration.
  */
 #if !defined(SERIAL_DEFAULT_BITRATE) || defined(__DOXYGEN__)
-<<<<<<< HEAD
-#define SERIAL_DEFAULT_BITRATE      115200
-=======
-#define SERIAL_DEFAULT_BITRATE              38400
->>>>>>> 51910c35
+#define SERIAL_DEFAULT_BITRATE              115200
 #endif
 
 /**
@@ -413,11 +405,7 @@
  *          buffers.
  */
 #if !defined(SERIAL_BUFFERS_SIZE) || defined(__DOXYGEN__)
-<<<<<<< HEAD
-#define SERIAL_BUFFERS_SIZE         64
-=======
-#define SERIAL_BUFFERS_SIZE                 16
->>>>>>> 51910c35
+#define SERIAL_BUFFERS_SIZE                 64
 #endif
 
 /*===========================================================================*/
